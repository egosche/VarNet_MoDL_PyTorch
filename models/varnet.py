"""
Variational Network

Reference:
* Hammernik K, Klatzer T, Kobler E, Recht MP, Sodickson DK, Pock T, Knoll F. Learning a variational network for reconstruction of accelerated MRI data. Magn Reson Med 2018;79:3055-3071.

Author:
    Zhengguo Tan <zhengguo.tan@gmail.com>
"""

import torch
import torch.nn as nn
from torch.nn import functional as F
from typing import Optional, Tuple

from utils import r2c, c2r
from models import mri, unet2d

# %%
class data_consistency(nn.Module):
    def __init__(self) -> None:
        super().__init__()

        self.lam = nn.Parameter(torch.tensor(1.), requires_grad=False)

    def get_max_eig(self, coil, mask, dcf=True):
<<<<<<< HEAD
        # compute maximal eigenvalue:

        A = mri.SenseOp(coil, mask, dcf=True, device=coil.device)
=======
        r""" compute maximal eigenvalue

        References:
            * Beck A, Teboulle M.
              A Fast Iterative Shrinkage-Thresholding Algorithm for Linear Inverse Problems.
              SIAM J Imaging Sci (2009). DOI: https://doi.org/10.1137/080716542
            * Tan Z, Hohage T, Kalentev O, Joseph AA, Wang X, Voit D, Merboldt KD, Frahm J.
              An eigenvalue approach for the automatic scaling of unknowns in model-based reconstructions: Application to real-time phase-contrast flow MRI.
              NMR Biomed (2017). DOI: https://doi.org/10.1002/nbm.3835
        """
        A = mri.SenseOp(coil, mask, dcf=True)
>>>>>>> fb38595b

        x = torch.randn(size=A.ishape, dtype=coil.dtype)
        for _ in range(30):
            y = A.adj(A.fwd(x))
            max_eig = torch.linalg.norm(y).ravel()
            x = y / max_eig

            # print(max_eig)

        return max_eig

    def forward(self,
                curr_x: torch.Tensor,
                x0: torch.Tensor,
                coil: torch.Tensor,
                mask: torch.Tensor,
                max_eig: torch.Tensor) -> torch.Tensor:

        A = mri.SenseOp(coil, mask, dcf=True,
                        device=coil.device)

        grad = A.adj(A.fwd(curr_x) - x0)

        next_x = curr_x - (self.lam / max_eig) * grad

        return next_x

# %%
class VarNet(nn.Module):
    def __init__(self, n_layers, k_iters) -> None:

        super().__init__()

        self.n_cascades = k_iters
        self.dc = data_consistency()
        self.dw = nn.ModuleList([unet2d.Unet(44, 44, num_pool_layers=n_layers).float() for _ in range(k_iters)])

    def forward(self, x0, coil, mask):

        x0 = r2c(x0, axis=1)

        if x0.shape[0] == 1:
            x0 = x0.squeeze(0)

        x  = torch.zeros(size=[mask.shape[-4]] + [int(mask.shape[-2]//2)] * 2, dtype=coil.dtype).to(x0)

        max_eig = self.dc.get_max_eig(coil, mask).to(x0)

        for c in range(self.n_cascades):

            x = self.dc(x, x0, coil, mask, max_eig)

            if x.ndim == 3:
                x = x.unsqueeze(0)

            xr = c2r(x, axis=1)

            print('> xr shape: ', xr.shape)

            N_batch, N_channel, N_frame, N_y, N_x = xr.shape

            # for unet2d
            x3 = torch.reshape(xr, (N_batch, N_channel * N_frame, N_y, N_x))

            xo = self.dw[c](x3.float())

            x5 = torch.reshape(xo, xr.shape)

            # for unet1d
            # x3 = torch.permute(xr, (0, 3, 4, 1, 2))
            # x3 = torch.reshape(x3, (-1, N_channel, N_frame))

            # xo = self.dw[c](x3.float())

            # x5 = torch.reshape(xo, (N_batch, N_y, N_x, N_channel, N_frame))
            # x5 = torch.permute(x5, (0, 3, 4, 1, 2))

            x = x - r2c(x5, axis=1)

        return c2r(x, axis=1)<|MERGE_RESOLUTION|>--- conflicted
+++ resolved
@@ -24,11 +24,6 @@
         self.lam = nn.Parameter(torch.tensor(1.), requires_grad=False)
 
     def get_max_eig(self, coil, mask, dcf=True):
-<<<<<<< HEAD
-        # compute maximal eigenvalue:
-
-        A = mri.SenseOp(coil, mask, dcf=True, device=coil.device)
-=======
         r""" compute maximal eigenvalue
 
         References:
@@ -39,8 +34,7 @@
               An eigenvalue approach for the automatic scaling of unknowns in model-based reconstructions: Application to real-time phase-contrast flow MRI.
               NMR Biomed (2017). DOI: https://doi.org/10.1002/nbm.3835
         """
-        A = mri.SenseOp(coil, mask, dcf=True)
->>>>>>> fb38595b
+        A = mri.SenseOp(coil, mask, dcf=True, device=coil.device)
 
         x = torch.randn(size=A.ishape, dtype=coil.dtype)
         for _ in range(30):
